--- conflicted
+++ resolved
@@ -1,10 +1,6 @@
-<<<<<<< HEAD
+import { version } from '../package.json'
 import { withMockProperties } from '../tests/utils'
 import { Agent, OpenAgent } from './agent'
-=======
-import { version } from '../package.json'
-import { OpenAgent } from './agent'
->>>>>>> 9c546ed2
 import { sources } from './sources'
 import { resetScreenFrameWatch } from './sources/screen_frame'
 
