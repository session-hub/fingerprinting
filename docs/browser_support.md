# Browser support

The library supports all popular browsers.
We use the following terminal command to decide which browsers to support:

```bash
npx browserslist "cover 95% in us, not IE < 10"
```

At the moment, the browsers are:

- **Internet Explorer** 11 (see the section below)
- **Edge** 18 and 85+
- **Chrome** 42+
- **Firefox** 48+
- **Desktop Safari** 11.1+
- **Mobile Safari** 9.3+
- **Samsung Internet** 11.1+
- **Android Browser** 4.1+ (see the section below)

Other browsers will probably also work, but we don't guarantee it.

## Old browsers requirements

### Polyfills

Very old browsers like Internet Explorer 11 and Android Browser 4.1
require a [Promise](https://developer.mozilla.org/en-US/docs/Web/JavaScript/Reference/Global_Objects/Promise) polyfill to work.
Add a Promise polyfill before loading the FingerprintJS agent.
Examples for various installation methods:

- Global variable
    ```diff
      <script>
        function initFingerprintJS() {
          // Start loading FingerprintJS here
        }
      </script>
    + <script src="//cdn.jsdelivr.net/npm/promise-polyfill@8/dist/polyfill.min.js"></script>
      <script
        async
        src="//cdn.jsdelivr.net/npm/@fingerprintjs/fingerprintjs@3/dist/fp.min.js"
        onload="initFingerprintJS()"
      ></script>
    ```
- UMD
    ```diff
      require(
        [
          '//cdn.jsdelivr.net/npm/@fingerprintjs/fingerprintjs@3/dist/fp.umd.min.js',
    +     '//cdn.jsdelivr.net/npm/promise-polyfill@8/dist/polyfill.min.js',
        ],
        (FingerprintJS) => {
          // Start loading FingerprintJS here
        }
      );
    ```
- ECMAScript module
    ```bash
    # Install the polyfill package first:
    npm i promise-polyfill
    # or
    yarn add promise-polyfill
    ```

    ```diff
    + import 'promise-polyfill/src/polyfill';
      import FingerprintJS from '@fingerprintjs/fingerprintjs';

      // Start loading FingerprintJS here
    ```
- CommonJS
    ```bash
    # Install the polyfill package first:
    npm i promise-polyfill
    # or
    yarn add promise-polyfill
    ```

    ```diff
    + require('promise-polyfill/src/polyfill');
      const FingerprintJS = require('@fingerprintjs/fingerprintjs');

      // Start loading FingerprintJS here
    ```

### Code syntax

<<<<<<< HEAD
Older browsers like IE11 do not support arrow functions (=>). To support older browsers, it should be used in the following form
=======
Old browsers like IE11 don't support arrow functions (`=>`). Use the classic function syntax instead:
>>>>>>> 7dee983e

```diff
  const fpPromise = FingerprintJS.load();

  fpPromise
-   .then(fp => fp.get())
+   .then(function (fp) { return fp.get() })
-   .then(result => {
+   .then(function (result) {
      // Handle the result
    });
```<|MERGE_RESOLUTION|>--- conflicted
+++ resolved
@@ -86,11 +86,7 @@
 
 ### Code syntax
 
-<<<<<<< HEAD
-Older browsers like IE11 do not support arrow functions (=>). To support older browsers, it should be used in the following form
-=======
 Old browsers like IE11 don't support arrow functions (`=>`). Use the classic function syntax instead:
->>>>>>> 7dee983e
 
 ```diff
   const fpPromise = FingerprintJS.load();
