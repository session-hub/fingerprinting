/*
* Fingerprintjs2 1.5.1 - Modern & flexible browser fingerprint library v2
* https://github.com/Valve/fingerprintjs2
* Copyright (c) 2015 Valentin Vasilyev (valentin.vasilyev@outlook.com)
* Licensed under the MIT (http://www.opensource.org/licenses/mit-license.php) license.
*
* THIS SOFTWARE IS PROVIDED BY THE COPYRIGHT HOLDERS AND CONTRIBUTORS "AS IS"
* AND ANY EXPRESS OR IMPLIED WARRANTIES, INCLUDING, BUT NOT LIMITED TO, THE
* IMPLIED WARRANTIES OF MERCHANTABILITY AND FITNESS FOR A PARTICULAR PURPOSE
* ARE DISCLAIMED. IN NO EVENT SHALL VALENTIN VASILYEV BE LIABLE FOR ANY
* DIRECT, INDIRECT, INCIDENTAL, SPECIAL, EXEMPLARY, OR CONSEQUENTIAL DAMAGES
* (INCLUDING, BUT NOT LIMITED TO, PROCUREMENT OF SUBSTITUTE GOODS OR SERVICES;
* LOSS OF USE, DATA, OR PROFITS; OR BUSINESS INTERRUPTION) HOWEVER CAUSED AND
* ON ANY THEORY OF LIABILITY, WHETHER IN CONTRACT, STRICT LIABILITY, OR TORT
* (INCLUDING NEGLIGENCE OR OTHERWISE) ARISING IN ANY WAY OUT OF THE USE OF
* THIS SOFTWARE, EVEN IF ADVISED OF THE POSSIBILITY OF SUCH DAMAGE.
*/

(function (name, context, definition) {
  "use strict";
  if (typeof define === "function" && define.amd) { define(definition); }
  else if (typeof module !== "undefined" && module.exports) { module.exports = definition(); }
  else if (context.exports) { context.exports = definition(); }
  else { context[name] = definition(); }
})("Fingerprint2", this, function() {
  "use strict";
  var Fingerprint2 = function(options) {

    if (!(this instanceof Fingerprint2)) {
      return new Fingerprint2(options);
    }

    var defaultOptions = {
      swfContainerId: "fingerprintjs2",
      swfPath: "flash/compiled/FontList.swf",
      detectScreenOrientation: true,
      sortPluginsFor: [/palemoon/i],
      userDefinedFonts: []
    };
    this.options = this.extend(options, defaultOptions);
    this.nativeForEach = Array.prototype.forEach;
    this.nativeMap = Array.prototype.map;
  };
  Fingerprint2.prototype = {
    extend: function(source, target) {
      if (source == null) { return target; }
      for (var k in source) {
        if(source[k] != null && target[k] !== source[k]) {
          target[k] = source[k];
        }
      }
      return target;
    },
    get: function(done){
      var that = this;
      var keys = {
          data: [],
          push: function(pair){
              var tmpKey = pair.key;
              var tmpValue = pair.value;
              if(typeof that.options.preprocessor === "function"){
                  tmpValue = that.options.preprocessor(tmpKey, tmpValue);
              }
              this.data.push({key: tmpKey, value: tmpValue});
          }
      };
      keys = this.userAgentKey(keys);
      keys = this.languageKey(keys);
      keys = this.colorDepthKey(keys);
      keys = this.pixelRatioKey(keys);
      keys = this.hardwareConcurrencyKey(keys);
      keys = this.screenResolutionKey(keys);
      keys = this.availableScreenResolutionKey(keys);
      keys = this.timezoneOffsetKey(keys);
      keys = this.sessionStorageKey(keys);
      keys = this.localStorageKey(keys);
      keys = this.indexedDbKey(keys);
      keys = this.addBehaviorKey(keys);
      keys = this.openDatabaseKey(keys);
      keys = this.cpuClassKey(keys);
      keys = this.platformKey(keys);
      keys = this.doNotTrackKey(keys);
      keys = this.pluginsKey(keys);
      keys = this.canvasKey(keys);
      keys = this.webglKey(keys);
      keys = this.adBlockKey(keys);
      keys = this.hasLiedLanguagesKey(keys);
      keys = this.hasLiedResolutionKey(keys);
      keys = this.hasLiedOsKey(keys);
      keys = this.hasLiedBrowserKey(keys);
      keys = this.touchSupportKey(keys);
<<<<<<< HEAD
=======
      keys = this.customEntropyFunction(keys);
      var that = this;
>>>>>>> 6425b843
      this.fontsKey(keys, function(newKeys){
        var values = [];
        that.each(newKeys.data, function(pair) {
          var value = pair.value;
          if (typeof pair.value.join !== "undefined") {
            value = pair.value.join(";");
          }
          values.push(value);
        });
        var murmur = that.x64hash128(values.join("~~~"), 31);
        return done(murmur, newKeys.data);
      });
    },
    customEntropyFunction: function (keys) {
      if (typeof this.options.customFunction === "function") {
        keys.push({key: "custom", value: this.options.customFunction()});
      }
      return keys;
    },
    userAgentKey: function(keys) {
      if(!this.options.excludeUserAgent) {
        keys.push({key: "user_agent", value: this.getUserAgent()});
      }
      return keys;
    },
    // for tests
    getUserAgent: function(){
      return navigator.userAgent;
    },
    languageKey: function(keys) {
      if(!this.options.excludeLanguage) {
        // IE 9,10 on Windows 10 does not have the `navigator.language` property any longer
        keys.push({ key: "language", value: navigator.language || navigator.userLanguage || navigator.browserLanguage || navigator.systemLanguage || "" });
      }
      return keys;
    },
    colorDepthKey: function(keys) {
      if(!this.options.excludeColorDepth) {
        keys.push({key: "color_depth", value: screen.colorDepth || -1});
      }
      return keys;
    },
    pixelRatioKey: function(keys) {
      if(!this.options.excludePixelRatio) {
        keys.push({key: "pixel_ratio", value: this.getPixelRatio()});
      }
      return keys;
    },
    getPixelRatio: function() {
      return window.devicePixelRatio || "";
    },
    screenResolutionKey: function(keys) {
      if(!this.options.excludeScreenResolution) {
        return this.getScreenResolution(keys);
      }
      return keys;
    },
    getScreenResolution: function(keys) {
      var resolution;
      if(this.options.detectScreenOrientation) {
        resolution = (screen.height > screen.width) ? [screen.height, screen.width] : [screen.width, screen.height];
      } else {
        resolution = [screen.width, screen.height];
      }
      if(typeof resolution !== "undefined") { // headless browsers
        keys.push({key: "resolution", value: resolution});
      }
      return keys;
    },
    availableScreenResolutionKey: function(keys) {
      if (!this.options.excludeAvailableScreenResolution) {
        return this.getAvailableScreenResolution(keys);
      }
      return keys;
    },
    getAvailableScreenResolution: function(keys) {
      var available;
      if(screen.availWidth && screen.availHeight) {
        if(this.options.detectScreenOrientation) {
          available = (screen.availHeight > screen.availWidth) ? [screen.availHeight, screen.availWidth] : [screen.availWidth, screen.availHeight];
        } else {
          available = [screen.availHeight, screen.availWidth];
        }
      }
      if(typeof available !== "undefined") { // headless browsers
        keys.push({key: "available_resolution", value: available});
      }
      return keys;
    },
    timezoneOffsetKey: function(keys) {
      if(!this.options.excludeTimezoneOffset) {
        keys.push({key: "timezone_offset", value: new Date().getTimezoneOffset()});
      }
      return keys;
    },
    sessionStorageKey: function(keys) {
      if(!this.options.excludeSessionStorage && this.hasSessionStorage()) {
        keys.push({key: "session_storage", value: 1});
      }
      return keys;
    },
    localStorageKey: function(keys) {
      if(!this.options.excludeSessionStorage && this.hasLocalStorage()) {
        keys.push({key: "local_storage", value: 1});
      }
      return keys;
    },
    indexedDbKey: function(keys) {
      if(!this.options.excludeIndexedDB && this.hasIndexedDB()) {
        keys.push({key: "indexed_db", value: 1});
      }
      return keys;
    },
    addBehaviorKey: function(keys) {
      //body might not be defined at this point or removed programmatically
      if(document.body && !this.options.excludeAddBehavior && document.body.addBehavior) {
        keys.push({key: "add_behavior", value: 1});
      }
      return keys;
    },
    openDatabaseKey: function(keys) {
      if(!this.options.excludeOpenDatabase && window.openDatabase) {
        keys.push({key: "open_database", value: 1});
      }
      return keys;
    },
    cpuClassKey: function(keys) {
      if(!this.options.excludeCpuClass) {
        keys.push({key: "cpu_class", value: this.getNavigatorCpuClass()});
      }
      return keys;
    },
    platformKey: function(keys) {
      if(!this.options.excludePlatform) {
        keys.push({key: "navigator_platform", value: this.getNavigatorPlatform()});
      }
      return keys;
    },
    doNotTrackKey: function(keys) {
      if(!this.options.excludeDoNotTrack) {
        keys.push({key: "do_not_track", value: this.getDoNotTrack()});
      }
      return keys;
    },
    canvasKey: function(keys) {
      if(!this.options.excludeCanvas && this.isCanvasSupported()) {
        keys.push({key: "canvas", value: this.getCanvasFp()});
      }
      return keys;
    },
    webglKey: function(keys) {
      if(this.options.excludeWebGL) {
        return keys;
      }
      if(!this.isWebGlSupported()) {
        return keys;
      }
      keys.push({key: "webgl", value: this.getWebglFp()});
      return keys;
    },
    adBlockKey: function(keys){
      if(!this.options.excludeAdBlock) {
        keys.push({key: "adblock", value: this.getAdBlock()});
      }
      return keys;
    },
    hasLiedLanguagesKey: function(keys){
      if(!this.options.excludeHasLiedLanguages){
        keys.push({key: "has_lied_languages", value: this.getHasLiedLanguages()});
      }
      return keys;
    },
    hasLiedResolutionKey: function(keys){
      if(!this.options.excludeHasLiedResolution){
        keys.push({key: "has_lied_resolution", value: this.getHasLiedResolution()});
      }
      return keys;
    },
    hasLiedOsKey: function(keys){
      if(!this.options.excludeHasLiedOs){
        keys.push({key: "has_lied_os", value: this.getHasLiedOs()});
      }
      return keys;
    },
    hasLiedBrowserKey: function(keys){
      if(!this.options.excludeHasLiedBrowser){
        keys.push({key: "has_lied_browser", value: this.getHasLiedBrowser()});
      }
      return keys;
    },
    fontsKey: function(keys, done) {
      if (this.options.excludeJsFonts) {
        return this.flashFontsKey(keys, done);
      }
      return this.jsFontsKey(keys, done);
    },
    // flash fonts (will increase fingerprinting time 20X to ~ 130-150ms)
    flashFontsKey: function(keys, done) {
      if(this.options.excludeFlashFonts) {
        return done(keys);
      }
      // we do flash if swfobject is loaded
      if(!this.hasSwfObjectLoaded()){
        return done(keys);
      }
      if(!this.hasMinFlashInstalled()){
        return done(keys);
      }
      if(typeof this.options.swfPath === "undefined"){
        return done(keys);
      }
      this.loadSwfAndDetectFonts(function(fonts){
        keys.push({key: "swf_fonts", value: fonts.join(";")});
        done(keys);
      });
    },
    // kudos to http://www.lalit.org/lab/javascript-css-font-detect/
    jsFontsKey: function(keys, done) {
      var that = this;
      // doing js fonts detection in a pseudo-async fashion
      return setTimeout(function(){

        // a font will be compared against all the three default fonts.
        // and if it doesn't match all 3 then that font is not available.
        var baseFonts = ["monospace", "sans-serif", "serif"];

        var fontList = [
                        "Andale Mono", "Arial", "Arial Black", "Arial Hebrew", "Arial MT", "Arial Narrow", "Arial Rounded MT Bold", "Arial Unicode MS",
                        "Bitstream Vera Sans Mono", "Book Antiqua", "Bookman Old Style",
                        "Calibri", "Cambria", "Cambria Math", "Century", "Century Gothic", "Century Schoolbook", "Comic Sans", "Comic Sans MS", "Consolas", "Courier", "Courier New",
                        "Garamond", "Geneva", "Georgia",
                        "Helvetica", "Helvetica Neue",
                        "Impact",
                        "Lucida Bright", "Lucida Calligraphy", "Lucida Console", "Lucida Fax", "LUCIDA GRANDE", "Lucida Handwriting", "Lucida Sans", "Lucida Sans Typewriter", "Lucida Sans Unicode",
                        "Microsoft Sans Serif", "Monaco", "Monotype Corsiva", "MS Gothic", "MS Outlook", "MS PGothic", "MS Reference Sans Serif", "MS Sans Serif", "MS Serif", "MYRIAD", "MYRIAD PRO",
                        "Palatino", "Palatino Linotype",
                        "Segoe Print", "Segoe Script", "Segoe UI", "Segoe UI Light", "Segoe UI Semibold", "Segoe UI Symbol",
                        "Tahoma", "Times", "Times New Roman", "Times New Roman PS", "Trebuchet MS",
                        "Verdana", "Wingdings", "Wingdings 2", "Wingdings 3"
                      ];
        var extendedFontList = [
                        "Abadi MT Condensed Light", "Academy Engraved LET", "ADOBE CASLON PRO", "Adobe Garamond", "ADOBE GARAMOND PRO", "Agency FB", "Aharoni", "Albertus Extra Bold", "Albertus Medium", "Algerian", "Amazone BT", "American Typewriter",
                        "American Typewriter Condensed", "AmerType Md BT", "Andalus", "Angsana New", "AngsanaUPC", "Antique Olive", "Aparajita", "Apple Chancery", "Apple Color Emoji", "Apple SD Gothic Neo", "Arabic Typesetting", "ARCHER",
                         "ARNO PRO", "Arrus BT", "Aurora Cn BT", "AvantGarde Bk BT", "AvantGarde Md BT", "AVENIR", "Ayuthaya", "Bandy", "Bangla Sangam MN", "Bank Gothic", "BankGothic Md BT", "Baskerville",
                        "Baskerville Old Face", "Batang", "BatangChe", "Bauer Bodoni", "Bauhaus 93", "Bazooka", "Bell MT", "Bembo", "Benguiat Bk BT", "Berlin Sans FB", "Berlin Sans FB Demi", "Bernard MT Condensed", "BernhardFashion BT", "BernhardMod BT", "Big Caslon", "BinnerD",
                        "Blackadder ITC", "BlairMdITC TT", "Bodoni 72", "Bodoni 72 Oldstyle", "Bodoni 72 Smallcaps", "Bodoni MT", "Bodoni MT Black", "Bodoni MT Condensed", "Bodoni MT Poster Compressed",
                        "Bookshelf Symbol 7", "Boulder", "Bradley Hand", "Bradley Hand ITC", "Bremen Bd BT", "Britannic Bold", "Broadway", "Browallia New", "BrowalliaUPC", "Brush Script MT", "Californian FB", "Calisto MT", "Calligrapher", "Candara",
                        "CaslonOpnface BT", "Castellar", "Centaur", "Cezanne", "CG Omega", "CG Times", "Chalkboard", "Chalkboard SE", "Chalkduster", "Charlesworth", "Charter Bd BT", "Charter BT", "Chaucer",
                        "ChelthmITC Bk BT", "Chiller", "Clarendon", "Clarendon Condensed", "CloisterBlack BT", "Cochin", "Colonna MT", "Constantia", "Cooper Black", "Copperplate", "Copperplate Gothic", "Copperplate Gothic Bold",
                        "Copperplate Gothic Light", "CopperplGoth Bd BT", "Corbel", "Cordia New", "CordiaUPC", "Cornerstone", "Coronet", "Cuckoo", "Curlz MT", "DaunPenh", "Dauphin", "David", "DB LCD Temp", "DELICIOUS", "Denmark",
                        "DFKai-SB", "Didot", "DilleniaUPC", "DIN", "DokChampa", "Dotum", "DotumChe", "Ebrima", "Edwardian Script ITC", "Elephant", "English 111 Vivace BT", "Engravers MT", "EngraversGothic BT", "Eras Bold ITC", "Eras Demi ITC", "Eras Light ITC", "Eras Medium ITC",
                        "EucrosiaUPC", "Euphemia", "Euphemia UCAS", "EUROSTILE", "Exotc350 Bd BT", "FangSong", "Felix Titling", "Fixedsys", "FONTIN", "Footlight MT Light", "Forte",
                        "FrankRuehl", "Fransiscan", "Freefrm721 Blk BT", "FreesiaUPC", "Freestyle Script", "French Script MT", "FrnkGothITC Bk BT", "Fruitger", "FRUTIGER",
                        "Futura", "Futura Bk BT", "Futura Lt BT", "Futura Md BT", "Futura ZBlk BT", "FuturaBlack BT", "Gabriola", "Galliard BT", "Gautami", "Geeza Pro", "Geometr231 BT", "Geometr231 Hv BT", "Geometr231 Lt BT", "GeoSlab 703 Lt BT",
                        "GeoSlab 703 XBd BT", "Gigi", "Gill Sans", "Gill Sans MT", "Gill Sans MT Condensed", "Gill Sans MT Ext Condensed Bold", "Gill Sans Ultra Bold", "Gill Sans Ultra Bold Condensed", "Gisha", "Gloucester MT Extra Condensed", "GOTHAM", "GOTHAM BOLD",
                        "Goudy Old Style", "Goudy Stout", "GoudyHandtooled BT", "GoudyOLSt BT", "Gujarati Sangam MN", "Gulim", "GulimChe", "Gungsuh", "GungsuhChe", "Gurmukhi MN", "Haettenschweiler", "Harlow Solid Italic", "Harrington", "Heather", "Heiti SC", "Heiti TC", "HELV",
                        "Herald", "High Tower Text", "Hiragino Kaku Gothic ProN", "Hiragino Mincho ProN", "Hoefler Text", "Humanst 521 Cn BT", "Humanst521 BT", "Humanst521 Lt BT", "Imprint MT Shadow", "Incised901 Bd BT", "Incised901 BT",
                        "Incised901 Lt BT", "INCONSOLATA", "Informal Roman", "Informal011 BT", "INTERSTATE", "IrisUPC", "Iskoola Pota", "JasmineUPC", "Jazz LET", "Jenson", "Jester", "Jokerman", "Juice ITC", "Kabel Bk BT", "Kabel Ult BT", "Kailasa", "KaiTi", "Kalinga", "Kannada Sangam MN",
                        "Kartika", "Kaufmann Bd BT", "Kaufmann BT", "Khmer UI", "KodchiangUPC", "Kokila", "Korinna BT", "Kristen ITC", "Krungthep", "Kunstler Script", "Lao UI", "Latha", "Leelawadee", "Letter Gothic", "Levenim MT", "LilyUPC", "Lithograph", "Lithograph Light", "Long Island",
                        "Lydian BT", "Magneto", "Maiandra GD", "Malayalam Sangam MN", "Malgun Gothic",
                        "Mangal", "Marigold", "Marion", "Marker Felt", "Market", "Marlett", "Matisse ITC", "Matura MT Script Capitals", "Meiryo", "Meiryo UI", "Microsoft Himalaya", "Microsoft JhengHei", "Microsoft New Tai Lue", "Microsoft PhagsPa", "Microsoft Tai Le",
                        "Microsoft Uighur", "Microsoft YaHei", "Microsoft Yi Baiti", "MingLiU", "MingLiU_HKSCS", "MingLiU_HKSCS-ExtB", "MingLiU-ExtB", "Minion", "Minion Pro", "Miriam", "Miriam Fixed", "Mistral", "Modern", "Modern No. 20", "Mona Lisa Solid ITC TT", "Mongolian Baiti",
                        "MONO", "MoolBoran", "Mrs Eaves", "MS LineDraw", "MS Mincho", "MS PMincho", "MS Reference Specialty", "MS UI Gothic", "MT Extra", "MUSEO", "MV Boli",
                        "Nadeem", "Narkisim", "NEVIS", "News Gothic", "News GothicMT", "NewsGoth BT", "Niagara Engraved", "Niagara Solid", "Noteworthy", "NSimSun", "Nyala", "OCR A Extended", "Old Century", "Old English Text MT", "Onyx", "Onyx BT", "OPTIMA", "Oriya Sangam MN",
                        "OSAKA", "OzHandicraft BT", "Palace Script MT", "Papyrus", "Parchment", "Party LET", "Pegasus", "Perpetua", "Perpetua Titling MT", "PetitaBold", "Pickwick", "Plantagenet Cherokee", "Playbill", "PMingLiU", "PMingLiU-ExtB",
                        "Poor Richard", "Poster", "PosterBodoni BT", "PRINCETOWN LET", "Pristina", "PTBarnum BT", "Pythagoras", "Raavi", "Rage Italic", "Ravie", "Ribbon131 Bd BT", "Rockwell", "Rockwell Condensed", "Rockwell Extra Bold", "Rod", "Roman", "Sakkal Majalla",
                        "Santa Fe LET", "Savoye LET", "Sceptre", "Script", "Script MT Bold", "SCRIPTINA", "Serifa", "Serifa BT", "Serifa Th BT", "ShelleyVolante BT", "Sherwood",
                        "Shonar Bangla", "Showcard Gothic", "Shruti", "Signboard", "SILKSCREEN", "SimHei", "Simplified Arabic", "Simplified Arabic Fixed", "SimSun", "SimSun-ExtB", "Sinhala Sangam MN", "Sketch Rockwell", "Skia", "Small Fonts", "Snap ITC", "Snell Roundhand", "Socket",
                        "Souvenir Lt BT", "Staccato222 BT", "Steamer", "Stencil", "Storybook", "Styllo", "Subway", "Swis721 BlkEx BT", "Swiss911 XCm BT", "Sylfaen", "Synchro LET", "System", "Tamil Sangam MN", "Technical", "Teletype", "Telugu Sangam MN", "Tempus Sans ITC",
                        "Terminal", "Thonburi", "Traditional Arabic", "Trajan", "TRAJAN PRO", "Tristan", "Tubular", "Tunga", "Tw Cen MT", "Tw Cen MT Condensed", "Tw Cen MT Condensed Extra Bold",
                        "TypoUpright BT", "Unicorn", "Univers", "Univers CE 55 Medium", "Univers Condensed", "Utsaah", "Vagabond", "Vani", "Vijaya", "Viner Hand ITC", "VisualUI", "Vivaldi", "Vladimir Script", "Vrinda", "Westminster", "WHITNEY", "Wide Latin",
                        "ZapfEllipt BT", "ZapfHumnst BT", "ZapfHumnst Dm BT", "Zapfino", "Zurich BlkEx BT", "Zurich Ex BT", "ZWAdobeF"];

        if(that.options.extendedJsFonts) {
            fontList = fontList.concat(extendedFontList);
        }

        fontList = fontList.concat(that.options.userDefinedFonts);

        //we use m or w because these two characters take up the maximum width.
        // And we use a LLi so that the same matching fonts can get separated
        var testString = "mmmmmmmmmmlli";

        //we test using 72px font size, we may use any size. I guess larger the better.
        var testSize = "72px";

        var h = document.getElementsByTagName("body")[0];

        // div to load spans for the base fonts
        var baseFontsDiv = document.createElement("div");

        // div to load spans for the fonts to detect
        var fontsDiv = document.createElement("div");

        var defaultWidth = {};
        var defaultHeight = {};

        // creates a span where the fonts will be loaded
        var createSpan = function() {
            var s = document.createElement("span");
            /*
             * We need this css as in some weird browser this
             * span elements shows up for a microSec which creates a
             * bad user experience
             */
            s.style.position = "absolute";
            s.style.left = "-9999px";
            s.style.fontSize = testSize;
            s.style.lineHeight = "normal";
            s.innerHTML = testString;
            return s;
        };

        // creates a span and load the font to detect and a base font for fallback
        var createSpanWithFonts = function(fontToDetect, baseFont) {
            var s = createSpan();
            s.style.fontFamily = "'" + fontToDetect + "'," + baseFont;
            return s;
        };

        // creates spans for the base fonts and adds them to baseFontsDiv
        var initializeBaseFontsSpans = function() {
            var spans = [];
            for (var index = 0, length = baseFonts.length; index < length; index++) {
                var s = createSpan();
                s.style.fontFamily = baseFonts[index];
                baseFontsDiv.appendChild(s);
                spans.push(s);
            }
            return spans;
        };

        // creates spans for the fonts to detect and adds them to fontsDiv
        var initializeFontsSpans = function() {
            var spans = {};
            for(var i = 0, l = fontList.length; i < l; i++) {
                var fontSpans = [];
                for(var j = 0, numDefaultFonts = baseFonts.length; j < numDefaultFonts; j++) {
                    var s = createSpanWithFonts(fontList[i], baseFonts[j]);
                    fontsDiv.appendChild(s);
                    fontSpans.push(s);
                }
                spans[fontList[i]] = fontSpans; // Stores {fontName : [spans for that font]}
            }
            return spans;
        };

        // checks if a font is available
        var isFontAvailable = function(fontSpans) {
            var detected = false;
            for(var i = 0; i < baseFonts.length; i++) {
                detected = (fontSpans[i].offsetWidth !== defaultWidth[baseFonts[i]] || fontSpans[i].offsetHeight !== defaultHeight[baseFonts[i]]);
                if(detected) {
                    return detected;
                }
            }
            return detected;
        };

        // create spans for base fonts
        var baseFontsSpans = initializeBaseFontsSpans();

        // add the spans to the DOM
        h.appendChild(baseFontsDiv);

        // get the default width for the three base fonts
        for (var index = 0, length = baseFonts.length; index < length; index++) {
            defaultWidth[baseFonts[index]] = baseFontsSpans[index].offsetWidth; // width for the default font
            defaultHeight[baseFonts[index]] = baseFontsSpans[index].offsetHeight; // height for the default font
        }

        // create spans for fonts to detect
        var fontsSpans = initializeFontsSpans();

        // add all the spans to the DOM
        h.appendChild(fontsDiv);

        // check available fonts
        var available = [];
        for(var i = 0, l = fontList.length; i < l; i++) {
            if(isFontAvailable(fontsSpans[fontList[i]])) {
                available.push(fontList[i]);
            }
        }

        // remove spans from DOM
        h.removeChild(fontsDiv);
        h.removeChild(baseFontsDiv);

        keys.push({key: "js_fonts", value: available});
        done(keys);
      }, 1);
    },
    pluginsKey: function(keys) {
      if(!this.options.excludePlugins){
        if(this.isIE()){
          if(!this.options.excludeIEPlugins) {
            keys.push({key: "ie_plugins", value: this.getIEPlugins()});
          }
        } else {
          keys.push({key: "regular_plugins", value: this.getRegularPlugins()});
        }
      }
      return keys;
    },
    getRegularPlugins: function () {
      var plugins = [];
      for(var i = 0, l = navigator.plugins.length; i < l; i++) {
        plugins.push(navigator.plugins[i]);
      }
      // sorting plugins only for those user agents, that we know randomize the plugins
      // every time we try to enumerate them
      if(this.pluginsShouldBeSorted()) {
        plugins = plugins.sort(function(a, b) {
          if(a.name > b.name){ return 1; }
          if(a.name < b.name){ return -1; }
          return 0;
        });
      }
      return this.map(plugins, function (p) {
        var mimeTypes = this.map(p, function(mt){
          return [mt.type, mt.suffixes].join("~");
        }).join(",");
        return [p.name, p.description, mimeTypes].join("::");
      }, this);
    },
    getIEPlugins: function () {
      var result = [];
      if((Object.getOwnPropertyDescriptor && Object.getOwnPropertyDescriptor(window, "ActiveXObject")) || ("ActiveXObject" in window)) {
        var names = [
          "AcroPDF.PDF", // Adobe PDF reader 7+
          "Adodb.Stream",
          "AgControl.AgControl", // Silverlight
          "DevalVRXCtrl.DevalVRXCtrl.1",
          "MacromediaFlashPaper.MacromediaFlashPaper",
          "Msxml2.DOMDocument",
          "Msxml2.XMLHTTP",
          "PDF.PdfCtrl", // Adobe PDF reader 6 and earlier, brrr
          "QuickTime.QuickTime", // QuickTime
          "QuickTimeCheckObject.QuickTimeCheck.1",
          "RealPlayer",
          "RealPlayer.RealPlayer(tm) ActiveX Control (32-bit)",
          "RealVideo.RealVideo(tm) ActiveX Control (32-bit)",
          "Scripting.Dictionary",
          "SWCtl.SWCtl", // ShockWave player
          "Shell.UIHelper",
          "ShockwaveFlash.ShockwaveFlash", //flash plugin
          "Skype.Detection",
          "TDCCtl.TDCCtl",
          "WMPlayer.OCX", // Windows media player
          "rmocx.RealPlayer G2 Control",
          "rmocx.RealPlayer G2 Control.1"
        ];
        // starting to detect plugins in IE
        result = this.map(names, function(name) {
          try {
            new ActiveXObject(name); // eslint-disable-no-new
            return name;
          } catch(e) {
            return null;
          }
        });
      }
      if(navigator.plugins) {
        result = result.concat(this.getRegularPlugins());
      }
      return result;
    },
    pluginsShouldBeSorted: function () {
      var should = false;
      for(var i = 0, l = this.options.sortPluginsFor.length; i < l; i++) {
        var re = this.options.sortPluginsFor[i];
        if(navigator.userAgent.match(re)) {
          should = true;
          break;
        }
      }
      return should;
    },
    touchSupportKey: function (keys) {
      if(!this.options.excludeTouchSupport){
        keys.push({key: "touch_support", value: this.getTouchSupport()});
      }
      return keys;
    },
    hardwareConcurrencyKey: function(keys){
      if(!this.options.excludeHardwareConcurrency){
        keys.push({key: "hardware_concurrency", value: this.getHardwareConcurrency()});
      }
      return keys;
    },
    hasSessionStorage: function () {
      try {
        return !!window.sessionStorage;
      } catch(e) {
        return true; // SecurityError when referencing it means it exists
      }
    },
    // https://bugzilla.mozilla.org/show_bug.cgi?id=781447
    hasLocalStorage: function () {
      try {
        return !!window.localStorage;
      } catch(e) {
        return true; // SecurityError when referencing it means it exists
      }
    },
    hasIndexedDB: function (){
      try {
        return !!window.indexedDB;
      } catch(e) {
        return true; // SecurityError when referencing it means it exists
      }
    },
    getHardwareConcurrency: function(){
      if(navigator.hardwareConcurrency){
        return navigator.hardwareConcurrency;
      }
      return "unknown";
    },
    getNavigatorCpuClass: function () {
      if(navigator.cpuClass){
        return navigator.cpuClass;
      } else {
        return "unknown";
      }
    },
    getNavigatorPlatform: function () {
      if(navigator.platform) {
        return navigator.platform;
      } else {
        return "unknown";
      }
    },
    getDoNotTrack: function () {
      if(navigator.doNotTrack) {
        return navigator.doNotTrack;
      } else if (navigator.msDoNotTrack) {
        return navigator.msDoNotTrack;
      } else if (window.doNotTrack) {
        return window.doNotTrack;
      } else {
        return "unknown";
      }
    },
    // This is a crude and primitive touch screen detection.
    // It's not possible to currently reliably detect the  availability of a touch screen
    // with a JS, without actually subscribing to a touch event.
    // http://www.stucox.com/blog/you-cant-detect-a-touchscreen/
    // https://github.com/Modernizr/Modernizr/issues/548
    // method returns an array of 3 values:
    // maxTouchPoints, the success or failure of creating a TouchEvent,
    // and the availability of the 'ontouchstart' property
    getTouchSupport: function () {
      var maxTouchPoints = 0;
      var touchEvent = false;
      if(typeof navigator.maxTouchPoints !== "undefined") {
        maxTouchPoints = navigator.maxTouchPoints;
      } else if (typeof navigator.msMaxTouchPoints !== "undefined") {
        maxTouchPoints = navigator.msMaxTouchPoints;
      }
      try {
        document.createEvent("TouchEvent");
        touchEvent = true;
      } catch(_) { /* squelch */ }
      var touchStart = "ontouchstart" in window;
      return [maxTouchPoints, touchEvent, touchStart];
    },
    // https://www.browserleaks.com/canvas#how-does-it-work
    getCanvasFp: function() {
      var result = [];
      // Very simple now, need to make it more complex (geo shapes etc)
      var canvas = document.createElement("canvas");
      canvas.width = 2000;
      canvas.height = 200;
      canvas.style.display = "inline";
      var ctx = canvas.getContext("2d");
      // detect browser support of canvas winding
      // http://blogs.adobe.com/webplatform/2013/01/30/winding-rules-in-canvas/
      // https://github.com/Modernizr/Modernizr/blob/master/feature-detects/canvas/winding.js
      ctx.rect(0, 0, 10, 10);
      ctx.rect(2, 2, 6, 6);
      result.push("canvas winding:" + ((ctx.isPointInPath(5, 5, "evenodd") === false) ? "yes" : "no"));

      ctx.textBaseline = "alphabetic";
      ctx.fillStyle = "#f60";
      ctx.fillRect(125, 1, 62, 20);
      ctx.fillStyle = "#069";
      // https://github.com/Valve/fingerprintjs2/issues/66
      if(this.options.dontUseFakeFontInCanvas) {
        ctx.font = "11pt Arial";
      } else {
        ctx.font = "11pt no-real-font-123";
      }
      ctx.fillText("Cwm fjordbank glyphs vext quiz, \ud83d\ude03", 2, 15);
      ctx.fillStyle = "rgba(102, 204, 0, 0.2)";
      ctx.font = "18pt Arial";
      ctx.fillText("Cwm fjordbank glyphs vext quiz, \ud83d\ude03", 4, 45);

      // canvas blending
      // http://blogs.adobe.com/webplatform/2013/01/28/blending-features-in-canvas/
      // http://jsfiddle.net/NDYV8/16/
      ctx.globalCompositeOperation = "multiply";
      ctx.fillStyle = "rgb(255,0,255)";
      ctx.beginPath();
      ctx.arc(50, 50, 50, 0, Math.PI * 2, true);
      ctx.closePath();
      ctx.fill();
      ctx.fillStyle = "rgb(0,255,255)";
      ctx.beginPath();
      ctx.arc(100, 50, 50, 0, Math.PI * 2, true);
      ctx.closePath();
      ctx.fill();
      ctx.fillStyle = "rgb(255,255,0)";
      ctx.beginPath();
      ctx.arc(75, 100, 50, 0, Math.PI * 2, true);
      ctx.closePath();
      ctx.fill();
      ctx.fillStyle = "rgb(255,0,255)";
      // canvas winding
      // http://blogs.adobe.com/webplatform/2013/01/30/winding-rules-in-canvas/
      // http://jsfiddle.net/NDYV8/19/
      ctx.arc(75, 75, 75, 0, Math.PI * 2, true);
      ctx.arc(75, 75, 25, 0, Math.PI * 2, true);
      ctx.fill("evenodd");

      result.push("canvas fp:" + canvas.toDataURL());
      return result.join("~");
    },

    getWebglFp: function() {
      var gl;
      var fa2s = function(fa) {
        gl.clearColor(0.0, 0.0, 0.0, 1.0);
        gl.enable(gl.DEPTH_TEST);
        gl.depthFunc(gl.LEQUAL);
        gl.clear(gl.COLOR_BUFFER_BIT | gl.DEPTH_BUFFER_BIT);
        return "[" + fa[0] + ", " + fa[1] + "]";
      };
      var maxAnisotropy = function(gl) {
        var anisotropy, ext = gl.getExtension("EXT_texture_filter_anisotropic") || gl.getExtension("WEBKIT_EXT_texture_filter_anisotropic") || gl.getExtension("MOZ_EXT_texture_filter_anisotropic");
        return ext ? (anisotropy = gl.getParameter(ext.MAX_TEXTURE_MAX_ANISOTROPY_EXT), 0 === anisotropy && (anisotropy = 2), anisotropy) : null;
      };
      gl = this.getWebglCanvas();
      if(!gl) { return null; }
      // WebGL fingerprinting is a combination of techniques, found in MaxMind antifraud script & Augur fingerprinting.
      // First it draws a gradient object with shaders and convers the image to the Base64 string.
      // Then it enumerates all WebGL extensions & capabilities and appends them to the Base64 string, resulting in a huge WebGL string, potentially very unique on each device
      // Since iOS supports webgl starting from version 8.1 and 8.1 runs on several graphics chips, the results may be different across ios devices, but we need to verify it.
      var result = [];
      var vShaderTemplate = "attribute vec2 attrVertex;varying vec2 varyinTexCoordinate;uniform vec2 uniformOffset;void main(){varyinTexCoordinate=attrVertex+uniformOffset;gl_Position=vec4(attrVertex,0,1);}";
      var fShaderTemplate = "precision mediump float;varying vec2 varyinTexCoordinate;void main() {gl_FragColor=vec4(varyinTexCoordinate,0,1);}";
      var vertexPosBuffer = gl.createBuffer();
      gl.bindBuffer(gl.ARRAY_BUFFER, vertexPosBuffer);
      var vertices = new Float32Array([-.2, -.9, 0, .4, -.26, 0, 0, .732134444, 0]);
      gl.bufferData(gl.ARRAY_BUFFER, vertices, gl.STATIC_DRAW);
      vertexPosBuffer.itemSize = 3;
      vertexPosBuffer.numItems = 3;
      var program = gl.createProgram(), vshader = gl.createShader(gl.VERTEX_SHADER);
      gl.shaderSource(vshader, vShaderTemplate);
      gl.compileShader(vshader);
      var fshader = gl.createShader(gl.FRAGMENT_SHADER);
      gl.shaderSource(fshader, fShaderTemplate);
      gl.compileShader(fshader);
      gl.attachShader(program, vshader);
      gl.attachShader(program, fshader);
      gl.linkProgram(program);
      gl.useProgram(program);
      program.vertexPosAttrib = gl.getAttribLocation(program, "attrVertex");
      program.offsetUniform = gl.getUniformLocation(program, "uniformOffset");
      gl.enableVertexAttribArray(program.vertexPosArray);
      gl.vertexAttribPointer(program.vertexPosAttrib, vertexPosBuffer.itemSize, gl.FLOAT, !1, 0, 0);
      gl.uniform2f(program.offsetUniform, 1, 1);
      gl.drawArrays(gl.TRIANGLE_STRIP, 0, vertexPosBuffer.numItems);
      if (gl.canvas != null) { result.push(gl.canvas.toDataURL()); }
      result.push("extensions:" + gl.getSupportedExtensions().join(";"));
      result.push("webgl aliased line width range:" + fa2s(gl.getParameter(gl.ALIASED_LINE_WIDTH_RANGE)));
      result.push("webgl aliased point size range:" + fa2s(gl.getParameter(gl.ALIASED_POINT_SIZE_RANGE)));
      result.push("webgl alpha bits:" + gl.getParameter(gl.ALPHA_BITS));
      result.push("webgl antialiasing:" + (gl.getContextAttributes().antialias ? "yes" : "no"));
      result.push("webgl blue bits:" + gl.getParameter(gl.BLUE_BITS));
      result.push("webgl depth bits:" + gl.getParameter(gl.DEPTH_BITS));
      result.push("webgl green bits:" + gl.getParameter(gl.GREEN_BITS));
      result.push("webgl max anisotropy:" + maxAnisotropy(gl));
      result.push("webgl max combined texture image units:" + gl.getParameter(gl.MAX_COMBINED_TEXTURE_IMAGE_UNITS));
      result.push("webgl max cube map texture size:" + gl.getParameter(gl.MAX_CUBE_MAP_TEXTURE_SIZE));
      result.push("webgl max fragment uniform vectors:" + gl.getParameter(gl.MAX_FRAGMENT_UNIFORM_VECTORS));
      result.push("webgl max render buffer size:" + gl.getParameter(gl.MAX_RENDERBUFFER_SIZE));
      result.push("webgl max texture image units:" + gl.getParameter(gl.MAX_TEXTURE_IMAGE_UNITS));
      result.push("webgl max texture size:" + gl.getParameter(gl.MAX_TEXTURE_SIZE));
      result.push("webgl max varying vectors:" + gl.getParameter(gl.MAX_VARYING_VECTORS));
      result.push("webgl max vertex attribs:" + gl.getParameter(gl.MAX_VERTEX_ATTRIBS));
      result.push("webgl max vertex texture image units:" + gl.getParameter(gl.MAX_VERTEX_TEXTURE_IMAGE_UNITS));
      result.push("webgl max vertex uniform vectors:" + gl.getParameter(gl.MAX_VERTEX_UNIFORM_VECTORS));
      result.push("webgl max viewport dims:" + fa2s(gl.getParameter(gl.MAX_VIEWPORT_DIMS)));
      result.push("webgl red bits:" + gl.getParameter(gl.RED_BITS));
      result.push("webgl renderer:" + gl.getParameter(gl.RENDERER));
      result.push("webgl shading language version:" + gl.getParameter(gl.SHADING_LANGUAGE_VERSION));
      result.push("webgl stencil bits:" + gl.getParameter(gl.STENCIL_BITS));
      result.push("webgl vendor:" + gl.getParameter(gl.VENDOR));
      result.push("webgl version:" + gl.getParameter(gl.VERSION));

      try {
        // Add the unmasked vendor and unmasked renderer if the debug_renderer_info extension is available
        var extensionDebugRendererInfo = gl.getExtension("WEBGL_debug_renderer_info");
        if (extensionDebugRendererInfo) {
          result.push("webgl unmasked vendor:" + gl.getParameter(extensionDebugRendererInfo.UNMASKED_VENDOR_WEBGL));
          result.push("webgl unmasked renderer:" + gl.getParameter(extensionDebugRendererInfo.UNMASKED_RENDERER_WEBGL));
        }
      } catch(e) { /* squelch */ }

      if (!gl.getShaderPrecisionFormat) {
        return result.join("~");
      }

      result.push("webgl vertex shader high float precision:" + gl.getShaderPrecisionFormat(gl.VERTEX_SHADER, gl.HIGH_FLOAT ).precision);
      result.push("webgl vertex shader high float precision rangeMin:" + gl.getShaderPrecisionFormat(gl.VERTEX_SHADER, gl.HIGH_FLOAT ).rangeMin);
      result.push("webgl vertex shader high float precision rangeMax:" + gl.getShaderPrecisionFormat(gl.VERTEX_SHADER, gl.HIGH_FLOAT ).rangeMax);
      result.push("webgl vertex shader medium float precision:" + gl.getShaderPrecisionFormat(gl.VERTEX_SHADER, gl.MEDIUM_FLOAT ).precision);
      result.push("webgl vertex shader medium float precision rangeMin:" + gl.getShaderPrecisionFormat(gl.VERTEX_SHADER, gl.MEDIUM_FLOAT ).rangeMin);
      result.push("webgl vertex shader medium float precision rangeMax:" + gl.getShaderPrecisionFormat(gl.VERTEX_SHADER, gl.MEDIUM_FLOAT ).rangeMax);
      result.push("webgl vertex shader low float precision:" + gl.getShaderPrecisionFormat(gl.VERTEX_SHADER, gl.LOW_FLOAT ).precision);
      result.push("webgl vertex shader low float precision rangeMin:" + gl.getShaderPrecisionFormat(gl.VERTEX_SHADER, gl.LOW_FLOAT ).rangeMin);
      result.push("webgl vertex shader low float precision rangeMax:" + gl.getShaderPrecisionFormat(gl.VERTEX_SHADER, gl.LOW_FLOAT ).rangeMax);
      result.push("webgl fragment shader high float precision:" + gl.getShaderPrecisionFormat(gl.FRAGMENT_SHADER, gl.HIGH_FLOAT ).precision);
      result.push("webgl fragment shader high float precision rangeMin:" + gl.getShaderPrecisionFormat(gl.FRAGMENT_SHADER, gl.HIGH_FLOAT ).rangeMin);
      result.push("webgl fragment shader high float precision rangeMax:" + gl.getShaderPrecisionFormat(gl.FRAGMENT_SHADER, gl.HIGH_FLOAT ).rangeMax);
      result.push("webgl fragment shader medium float precision:" + gl.getShaderPrecisionFormat(gl.FRAGMENT_SHADER, gl.MEDIUM_FLOAT ).precision);
      result.push("webgl fragment shader medium float precision rangeMin:" + gl.getShaderPrecisionFormat(gl.FRAGMENT_SHADER, gl.MEDIUM_FLOAT ).rangeMin);
      result.push("webgl fragment shader medium float precision rangeMax:" + gl.getShaderPrecisionFormat(gl.FRAGMENT_SHADER, gl.MEDIUM_FLOAT ).rangeMax);
      result.push("webgl fragment shader low float precision:" + gl.getShaderPrecisionFormat(gl.FRAGMENT_SHADER, gl.LOW_FLOAT ).precision);
      result.push("webgl fragment shader low float precision rangeMin:" + gl.getShaderPrecisionFormat(gl.FRAGMENT_SHADER, gl.LOW_FLOAT ).rangeMin);
      result.push("webgl fragment shader low float precision rangeMax:" + gl.getShaderPrecisionFormat(gl.FRAGMENT_SHADER, gl.LOW_FLOAT ).rangeMax);
      result.push("webgl vertex shader high int precision:" + gl.getShaderPrecisionFormat(gl.VERTEX_SHADER, gl.HIGH_INT ).precision);
      result.push("webgl vertex shader high int precision rangeMin:" + gl.getShaderPrecisionFormat(gl.VERTEX_SHADER, gl.HIGH_INT ).rangeMin);
      result.push("webgl vertex shader high int precision rangeMax:" + gl.getShaderPrecisionFormat(gl.VERTEX_SHADER, gl.HIGH_INT ).rangeMax);
      result.push("webgl vertex shader medium int precision:" + gl.getShaderPrecisionFormat(gl.VERTEX_SHADER, gl.MEDIUM_INT ).precision);
      result.push("webgl vertex shader medium int precision rangeMin:" + gl.getShaderPrecisionFormat(gl.VERTEX_SHADER, gl.MEDIUM_INT ).rangeMin);
      result.push("webgl vertex shader medium int precision rangeMax:" + gl.getShaderPrecisionFormat(gl.VERTEX_SHADER, gl.MEDIUM_INT ).rangeMax);
      result.push("webgl vertex shader low int precision:" + gl.getShaderPrecisionFormat(gl.VERTEX_SHADER, gl.LOW_INT ).precision);
      result.push("webgl vertex shader low int precision rangeMin:" + gl.getShaderPrecisionFormat(gl.VERTEX_SHADER, gl.LOW_INT ).rangeMin);
      result.push("webgl vertex shader low int precision rangeMax:" + gl.getShaderPrecisionFormat(gl.VERTEX_SHADER, gl.LOW_INT ).rangeMax);
      result.push("webgl fragment shader high int precision:" + gl.getShaderPrecisionFormat(gl.FRAGMENT_SHADER, gl.HIGH_INT ).precision);
      result.push("webgl fragment shader high int precision rangeMin:" + gl.getShaderPrecisionFormat(gl.FRAGMENT_SHADER, gl.HIGH_INT ).rangeMin);
      result.push("webgl fragment shader high int precision rangeMax:" + gl.getShaderPrecisionFormat(gl.FRAGMENT_SHADER, gl.HIGH_INT ).rangeMax);
      result.push("webgl fragment shader medium int precision:" + gl.getShaderPrecisionFormat(gl.FRAGMENT_SHADER, gl.MEDIUM_INT ).precision);
      result.push("webgl fragment shader medium int precision rangeMin:" + gl.getShaderPrecisionFormat(gl.FRAGMENT_SHADER, gl.MEDIUM_INT ).rangeMin);
      result.push("webgl fragment shader medium int precision rangeMax:" + gl.getShaderPrecisionFormat(gl.FRAGMENT_SHADER, gl.MEDIUM_INT ).rangeMax);
      result.push("webgl fragment shader low int precision:" + gl.getShaderPrecisionFormat(gl.FRAGMENT_SHADER, gl.LOW_INT ).precision);
      result.push("webgl fragment shader low int precision rangeMin:" + gl.getShaderPrecisionFormat(gl.FRAGMENT_SHADER, gl.LOW_INT ).rangeMin);
      result.push("webgl fragment shader low int precision rangeMax:" + gl.getShaderPrecisionFormat(gl.FRAGMENT_SHADER, gl.LOW_INT ).rangeMax);
      return result.join("~");
    },
    getAdBlock: function(){
      var ads = document.createElement("div");
      ads.innerHTML = "&nbsp;";
      ads.className = "adsbox";
      var result = false;
      try {
        // body may not exist, that's why we need try/catch
        document.body.appendChild(ads);
        result = document.getElementsByClassName("adsbox")[0].offsetHeight === 0;
        document.body.removeChild(ads);
      } catch (e) {
        result = false;
      }
      return result;
    },
    getHasLiedLanguages: function(){
      //We check if navigator.language is equal to the first language of navigator.languages
      if(typeof navigator.languages !== "undefined"){
        try {
          var firstLanguages = navigator.languages[0].substr(0, 2);
          if(firstLanguages !== navigator.language.substr(0, 2)){
            return true;
          }
        } catch(err) {
          return true;
        }
      }
      return false;
    },
    getHasLiedResolution: function(){
      if(screen.width < screen.availWidth){
        return true;
      }
      if(screen.height < screen.availHeight){
        return true;
      }
      return false;
    },
    getHasLiedOs: function(){
      var userAgent = navigator.userAgent.toLowerCase();
      var oscpu = navigator.oscpu;
      var platform = navigator.platform.toLowerCase();
      var os;
      //We extract the OS from the user agent (respect the order of the if else if statement)
      if(userAgent.indexOf("windows phone") >= 0){
        os = "Windows Phone";
      } else if(userAgent.indexOf("win") >= 0){
        os = "Windows";
      } else if(userAgent.indexOf("android") >= 0){
        os = "Android";
      } else if(userAgent.indexOf("linux") >= 0){
        os = "Linux";
      } else if(userAgent.indexOf("iphone") >= 0 || userAgent.indexOf("ipad") >= 0 ){
        os = "iOS";
      } else if(userAgent.indexOf("mac") >= 0){
        os = "Mac";
      } else{
        os = "Other";
      }
      // We detect if the person uses a mobile device
      var mobileDevice;
      if (("ontouchstart" in window) ||
           (navigator.maxTouchPoints > 0) ||
           (navigator.msMaxTouchPoints > 0)) {
            mobileDevice = true;
      } else{
        mobileDevice = false;
      }

      if(mobileDevice && os !== "Windows Phone" && os !== "Android" && os !== "iOS" && os !== "Other"){
        return true;
      }

      // We compare oscpu with the OS extracted from the UA
      if(typeof oscpu !== "undefined"){
        oscpu = oscpu.toLowerCase();
        if(oscpu.indexOf("win") >= 0 && os !== "Windows" && os !== "Windows Phone"){
          return true;
        } else if(oscpu.indexOf("linux") >= 0 && os !== "Linux" && os !== "Android"){
          return true;
        } else if(oscpu.indexOf("mac") >= 0 && os !== "Mac" && os !== "iOS"){
          return true;
        } else if(oscpu.indexOf("win") === 0 && oscpu.indexOf("linux") === 0 && oscpu.indexOf("mac") >= 0 && os !== "other"){
          return true;
        }
      }

      //We compare platform with the OS extracted from the UA
      if(platform.indexOf("win") >= 0 && os !== "Windows" && os !== "Windows Phone"){
        return true;
      } else if((platform.indexOf("linux") >= 0 || platform.indexOf("android") >= 0 || platform.indexOf("pike") >= 0) && os !== "Linux" && os !== "Android"){
        return true;
      } else if((platform.indexOf("mac") >= 0 || platform.indexOf("ipad") >= 0 || platform.indexOf("ipod") >= 0 || platform.indexOf("iphone") >= 0) && os !== "Mac" && os !== "iOS"){
        return true;
      } else if(platform.indexOf("win") === 0 && platform.indexOf("linux") === 0 && platform.indexOf("mac") >= 0 && os !== "other"){
        return true;
      }

      if(typeof navigator.plugins === "undefined" && os !== "Windows" && os !== "Windows Phone"){
        //We are are in the case where the person uses ie, therefore we can infer that it's windows
        return true;
      }

      return false;
    },
    getHasLiedBrowser: function () {
      var userAgent = navigator.userAgent.toLowerCase();
      var productSub = navigator.productSub;

      //we extract the browser from the user agent (respect the order of the tests)
      var browser;
      if(userAgent.indexOf("firefox") >= 0){
        browser = "Firefox";
      } else if(userAgent.indexOf("opera") >= 0 || userAgent.indexOf("opr") >= 0){
        browser = "Opera";
      } else if(userAgent.indexOf("chrome") >= 0){
        browser = "Chrome";
      } else if(userAgent.indexOf("safari") >= 0){
        browser = "Safari";
      } else if(userAgent.indexOf("trident") >= 0){
        browser = "Internet Explorer";
      } else{
        browser = "Other";
      }

      if((browser === "Chrome" || browser === "Safari" || browser === "Opera") && productSub !== "20030107"){
        return true;
      }

      var tempRes = eval.toString().length;
      if(tempRes === 37 && browser !== "Safari" && browser !== "Firefox" && browser !== "Other"){
        return true;
      } else if(tempRes === 39 && browser !== "Internet Explorer" && browser !== "Other"){
        return true;
      } else if(tempRes === 33 && browser !== "Chrome" && browser !== "Opera" && browser !== "Other"){
        return true;
      }

      //We create an error to see how it is handled
      var errFirefox;
      try {
        throw "a";
      } catch(err){
        try{
          err.toSource();
          errFirefox = true;
        } catch(errOfErr){
          errFirefox = false;
        }
      }
      if(errFirefox && browser !== "Firefox" && browser !== "Other"){
        return true;
      }
      return false;
    },
    isCanvasSupported: function () {
      var elem = document.createElement("canvas");
      return !!(elem.getContext && elem.getContext("2d"));
    },
    isWebGlSupported: function() {
      // code taken from Modernizr
      if (!this.isCanvasSupported()) {
        return false;
      }

      var canvas = document.createElement("canvas"),
          glContext;

      try {
        glContext = canvas.getContext && (canvas.getContext("webgl") || canvas.getContext("experimental-webgl"));
      } catch(e) {
        glContext = false;
      }

      return !!window.WebGLRenderingContext && !!glContext;
    },
    isIE: function () {
      if(navigator.appName === "Microsoft Internet Explorer") {
        return true;
      } else if(navigator.appName === "Netscape" && /Trident/.test(navigator.userAgent)) { // IE 11
        return true;
      }
      return false;
    },
    hasSwfObjectLoaded: function(){
      return typeof window.swfobject !== "undefined";
    },
    hasMinFlashInstalled: function () {
      return swfobject.hasFlashPlayerVersion("9.0.0");
    },
    addFlashDivNode: function() {
      var node = document.createElement("div");
      node.setAttribute("id", this.options.swfContainerId);
      document.body.appendChild(node);
    },
    loadSwfAndDetectFonts: function(done) {
      var hiddenCallback = "___fp_swf_loaded";
      window[hiddenCallback] = function(fonts) {
        done(fonts);
      };
      var id = this.options.swfContainerId;
      this.addFlashDivNode();
      var flashvars = { onReady: hiddenCallback};
      var flashparams = { allowScriptAccess: "always", menu: "false" };
      swfobject.embedSWF(this.options.swfPath, id, "1", "1", "9.0.0", false, flashvars, flashparams, {});
    },
    getWebglCanvas: function() {
      var canvas = document.createElement("canvas");
      var gl = null;
      try {
        gl = canvas.getContext("webgl") || canvas.getContext("experimental-webgl");
      } catch(e) { /* squelch */ }
      if (!gl) { gl = null; }
      return gl;
    },
    each: function (obj, iterator, context) {
      if (obj === null) {
        return;
      }
      if (this.nativeForEach && obj.forEach === this.nativeForEach) {
        obj.forEach(iterator, context);
      } else if (obj.length === +obj.length) {
        for (var i = 0, l = obj.length; i < l; i++) {
          if (iterator.call(context, obj[i], i, obj) === {}) { return; }
        }
      } else {
        for (var key in obj) {
          if (obj.hasOwnProperty(key)) {
            if (iterator.call(context, obj[key], key, obj) === {}) { return; }
          }
        }
      }
    },

    map: function(obj, iterator, context) {
      var results = [];
      // Not using strict equality so that this acts as a
      // shortcut to checking for `null` and `undefined`.
      if (obj == null) { return results; }
      if (this.nativeMap && obj.map === this.nativeMap) { return obj.map(iterator, context); }
      this.each(obj, function(value, index, list) {
        results[results.length] = iterator.call(context, value, index, list);
      });
      return results;
    },

    /// MurmurHash3 related functions

    //
    // Given two 64bit ints (as an array of two 32bit ints) returns the two
    // added together as a 64bit int (as an array of two 32bit ints).
    //
    x64Add: function(m, n) {
      m = [m[0] >>> 16, m[0] & 0xffff, m[1] >>> 16, m[1] & 0xffff];
      n = [n[0] >>> 16, n[0] & 0xffff, n[1] >>> 16, n[1] & 0xffff];
      var o = [0, 0, 0, 0];
      o[3] += m[3] + n[3];
      o[2] += o[3] >>> 16;
      o[3] &= 0xffff;
      o[2] += m[2] + n[2];
      o[1] += o[2] >>> 16;
      o[2] &= 0xffff;
      o[1] += m[1] + n[1];
      o[0] += o[1] >>> 16;
      o[1] &= 0xffff;
      o[0] += m[0] + n[0];
      o[0] &= 0xffff;
      return [(o[0] << 16) | o[1], (o[2] << 16) | o[3]];
    },

    //
    // Given two 64bit ints (as an array of two 32bit ints) returns the two
    // multiplied together as a 64bit int (as an array of two 32bit ints).
    //
    x64Multiply: function(m, n) {
      m = [m[0] >>> 16, m[0] & 0xffff, m[1] >>> 16, m[1] & 0xffff];
      n = [n[0] >>> 16, n[0] & 0xffff, n[1] >>> 16, n[1] & 0xffff];
      var o = [0, 0, 0, 0];
      o[3] += m[3] * n[3];
      o[2] += o[3] >>> 16;
      o[3] &= 0xffff;
      o[2] += m[2] * n[3];
      o[1] += o[2] >>> 16;
      o[2] &= 0xffff;
      o[2] += m[3] * n[2];
      o[1] += o[2] >>> 16;
      o[2] &= 0xffff;
      o[1] += m[1] * n[3];
      o[0] += o[1] >>> 16;
      o[1] &= 0xffff;
      o[1] += m[2] * n[2];
      o[0] += o[1] >>> 16;
      o[1] &= 0xffff;
      o[1] += m[3] * n[1];
      o[0] += o[1] >>> 16;
      o[1] &= 0xffff;
      o[0] += (m[0] * n[3]) + (m[1] * n[2]) + (m[2] * n[1]) + (m[3] * n[0]);
      o[0] &= 0xffff;
      return [(o[0] << 16) | o[1], (o[2] << 16) | o[3]];
    },
    //
    // Given a 64bit int (as an array of two 32bit ints) and an int
    // representing a number of bit positions, returns the 64bit int (as an
    // array of two 32bit ints) rotated left by that number of positions.
    //
    x64Rotl: function(m, n) {
      n %= 64;
      if (n === 32) {
        return [m[1], m[0]];
      }
      else if (n < 32) {
        return [(m[0] << n) | (m[1] >>> (32 - n)), (m[1] << n) | (m[0] >>> (32 - n))];
      }
      else {
        n -= 32;
        return [(m[1] << n) | (m[0] >>> (32 - n)), (m[0] << n) | (m[1] >>> (32 - n))];
      }
    },
    //
    // Given a 64bit int (as an array of two 32bit ints) and an int
    // representing a number of bit positions, returns the 64bit int (as an
    // array of two 32bit ints) shifted left by that number of positions.
    //
    x64LeftShift: function(m, n) {
      n %= 64;
      if (n === 0) {
        return m;
      }
      else if (n < 32) {
        return [(m[0] << n) | (m[1] >>> (32 - n)), m[1] << n];
      }
      else {
        return [m[1] << (n - 32), 0];
      }
    },
    //
    // Given two 64bit ints (as an array of two 32bit ints) returns the two
    // xored together as a 64bit int (as an array of two 32bit ints).
    //
    x64Xor: function(m, n) {
      return [m[0] ^ n[0], m[1] ^ n[1]];
    },
    //
    // Given a block, returns murmurHash3's final x64 mix of that block.
    // (`[0, h[0] >>> 1]` is a 33 bit unsigned right shift. This is the
    // only place where we need to right shift 64bit ints.)
    //
    x64Fmix: function(h) {
      h = this.x64Xor(h, [0, h[0] >>> 1]);
      h = this.x64Multiply(h, [0xff51afd7, 0xed558ccd]);
      h = this.x64Xor(h, [0, h[0] >>> 1]);
      h = this.x64Multiply(h, [0xc4ceb9fe, 0x1a85ec53]);
      h = this.x64Xor(h, [0, h[0] >>> 1]);
      return h;
    },

    //
    // Given a string and an optional seed as an int, returns a 128 bit
    // hash using the x64 flavor of MurmurHash3, as an unsigned hex.
    //
    x64hash128: function (key, seed) {
      key = key || "";
      seed = seed || 0;
      var remainder = key.length % 16;
      var bytes = key.length - remainder;
      var h1 = [0, seed];
      var h2 = [0, seed];
      var k1 = [0, 0];
      var k2 = [0, 0];
      var c1 = [0x87c37b91, 0x114253d5];
      var c2 = [0x4cf5ad43, 0x2745937f];
      for (var i = 0; i < bytes; i = i + 16) {
        k1 = [((key.charCodeAt(i + 4) & 0xff)) | ((key.charCodeAt(i + 5) & 0xff) << 8) | ((key.charCodeAt(i + 6) & 0xff) << 16) | ((key.charCodeAt(i + 7) & 0xff) << 24), ((key.charCodeAt(i) & 0xff)) | ((key.charCodeAt(i + 1) & 0xff) << 8) | ((key.charCodeAt(i + 2) & 0xff) << 16) | ((key.charCodeAt(i + 3) & 0xff) << 24)];
        k2 = [((key.charCodeAt(i + 12) & 0xff)) | ((key.charCodeAt(i + 13) & 0xff) << 8) | ((key.charCodeAt(i + 14) & 0xff) << 16) | ((key.charCodeAt(i + 15) & 0xff) << 24), ((key.charCodeAt(i + 8) & 0xff)) | ((key.charCodeAt(i + 9) & 0xff) << 8) | ((key.charCodeAt(i + 10) & 0xff) << 16) | ((key.charCodeAt(i + 11) & 0xff) << 24)];
        k1 = this.x64Multiply(k1, c1);
        k1 = this.x64Rotl(k1, 31);
        k1 = this.x64Multiply(k1, c2);
        h1 = this.x64Xor(h1, k1);
        h1 = this.x64Rotl(h1, 27);
        h1 = this.x64Add(h1, h2);
        h1 = this.x64Add(this.x64Multiply(h1, [0, 5]), [0, 0x52dce729]);
        k2 = this.x64Multiply(k2, c2);
        k2 = this.x64Rotl(k2, 33);
        k2 = this.x64Multiply(k2, c1);
        h2 = this.x64Xor(h2, k2);
        h2 = this.x64Rotl(h2, 31);
        h2 = this.x64Add(h2, h1);
        h2 = this.x64Add(this.x64Multiply(h2, [0, 5]), [0, 0x38495ab5]);
      }
      k1 = [0, 0];
      k2 = [0, 0];
      switch(remainder) {
        case 15:
          k2 = this.x64Xor(k2, this.x64LeftShift([0, key.charCodeAt(i + 14)], 48));
        case 14:
          k2 = this.x64Xor(k2, this.x64LeftShift([0, key.charCodeAt(i + 13)], 40));
        case 13:
          k2 = this.x64Xor(k2, this.x64LeftShift([0, key.charCodeAt(i + 12)], 32));
        case 12:
          k2 = this.x64Xor(k2, this.x64LeftShift([0, key.charCodeAt(i + 11)], 24));
        case 11:
          k2 = this.x64Xor(k2, this.x64LeftShift([0, key.charCodeAt(i + 10)], 16));
        case 10:
          k2 = this.x64Xor(k2, this.x64LeftShift([0, key.charCodeAt(i + 9)], 8));
        case 9:
          k2 = this.x64Xor(k2, [0, key.charCodeAt(i + 8)]);
          k2 = this.x64Multiply(k2, c2);
          k2 = this.x64Rotl(k2, 33);
          k2 = this.x64Multiply(k2, c1);
          h2 = this.x64Xor(h2, k2);
        case 8:
          k1 = this.x64Xor(k1, this.x64LeftShift([0, key.charCodeAt(i + 7)], 56));
        case 7:
          k1 = this.x64Xor(k1, this.x64LeftShift([0, key.charCodeAt(i + 6)], 48));
        case 6:
          k1 = this.x64Xor(k1, this.x64LeftShift([0, key.charCodeAt(i + 5)], 40));
        case 5:
          k1 = this.x64Xor(k1, this.x64LeftShift([0, key.charCodeAt(i + 4)], 32));
        case 4:
          k1 = this.x64Xor(k1, this.x64LeftShift([0, key.charCodeAt(i + 3)], 24));
        case 3:
          k1 = this.x64Xor(k1, this.x64LeftShift([0, key.charCodeAt(i + 2)], 16));
        case 2:
          k1 = this.x64Xor(k1, this.x64LeftShift([0, key.charCodeAt(i + 1)], 8));
        case 1:
          k1 = this.x64Xor(k1, [0, key.charCodeAt(i)]);
          k1 = this.x64Multiply(k1, c1);
          k1 = this.x64Rotl(k1, 31);
          k1 = this.x64Multiply(k1, c2);
          h1 = this.x64Xor(h1, k1);
      }
      h1 = this.x64Xor(h1, [0, key.length]);
      h2 = this.x64Xor(h2, [0, key.length]);
      h1 = this.x64Add(h1, h2);
      h2 = this.x64Add(h2, h1);
      h1 = this.x64Fmix(h1);
      h2 = this.x64Fmix(h2);
      h1 = this.x64Add(h1, h2);
      h2 = this.x64Add(h2, h1);
      return ("00000000" + (h1[0] >>> 0).toString(16)).slice(-8) + ("00000000" + (h1[1] >>> 0).toString(16)).slice(-8) + ("00000000" + (h2[0] >>> 0).toString(16)).slice(-8) + ("00000000" + (h2[1] >>> 0).toString(16)).slice(-8);
    }
  };
  Fingerprint2.VERSION = "1.5.1";
  return Fingerprint2;
});<|MERGE_RESOLUTION|>--- conflicted
+++ resolved
@@ -89,11 +89,8 @@
       keys = this.hasLiedOsKey(keys);
       keys = this.hasLiedBrowserKey(keys);
       keys = this.touchSupportKey(keys);
-<<<<<<< HEAD
-=======
       keys = this.customEntropyFunction(keys);
       var that = this;
->>>>>>> 6425b843
       this.fontsKey(keys, function(newKeys){
         var values = [];
         that.each(newKeys.data, function(pair) {
