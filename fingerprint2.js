--- conflicted
+++ resolved
@@ -160,15 +160,8 @@
       } else {
         resolution = [window.screen.width, window.screen.height]
       }
-<<<<<<< HEAD
       keys.addPreprocessedComponent({key: "resolution", value: resolution});
       return keys;
-=======
-      if (typeof resolution !== 'undefined') { // headless browsers
-        keys.addPreprocessedComponent({key: 'resolution', value: resolution})
-      }
-      return keys
->>>>>>> 4733eee9
     },
     availableScreenResolutionKey: function (keys) {
       if (!this.options.excludeAvailableScreenResolution) {
@@ -190,22 +183,9 @@
       }
       return keys
     },
-<<<<<<< HEAD
-    timezoneOffsetKey: function(keys) {
-      if(!this.options.excludeTimezoneOffset) {
-        // Fallback for older browsers or Node.
-        let offset = Date().getTimezoneOffset();
-        if (typeof Intl === "object") {
-          // in IE11 this will return undefined, because standards? Hah.
-          const tz = Intl.DateTimeFormat().resolvedOptions().timeZone;
-          offset = tz || offset;
-        }
-        keys.addPreprocessedComponent({key: "timezone_offset", value: offset});
-=======
     timezoneOffsetKey: function (keys) {
       if (!this.options.excludeTimezoneOffset) {
         keys.addPreprocessedComponent({key: 'timezone_offset', value: new Date().getTimezoneOffset()})
->>>>>>> 4733eee9
       }
       return keys
     },
@@ -335,7 +315,7 @@
     // kudos to http://www.lalit.org/lab/javascript-css-font-detect/
     jsFontsKey: function (keys, done) {
       var that = this
-      // doing js fonts detection in a pseudo-async fashion
+      // doing js >fonts detection in a pseudo-async fashion
       return setTimeout(function () {
         // a font will be compared against all the three default fonts.
         // and if it doesn't match all 3 then that font is not available.
@@ -521,18 +501,12 @@
       return keys
     },
     getRegularPlugins: function () {
-<<<<<<< HEAD
       var plugins = [];
       if (navigator.plugins) {
         // plugins isn't defined in Node envs.
         for(var i = 0, l = navigator.plugins.length; i < l; i++) {
           plugins.push(navigator.plugins[i]);
         }
-=======
-      var plugins = []
-      for (var i = 0, l = navigator.plugins.length; i < l; i++) {
-        plugins.push(navigator.plugins[i])
->>>>>>> 4733eee9
       }
       // sorting plugins only for those user agents, that we know randomize the plugins
       // every time we try to enumerate them
